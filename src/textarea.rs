use crate::cursor::CursorMove;
use crate::highlight::LineHighlighter;
use crate::history::{Edit, EditKind, History};
use crate::input::{Input, Key};
<<<<<<< HEAD
use crate::key_dispatch;
=======
>>>>>>> 60a57b38
use crate::ratatui::layout::Alignment;
use crate::ratatui::style::{Color, Modifier, Style};
use crate::ratatui::widgets::{Block, Widget};
use crate::scroll::Scrolling;
#[cfg(feature = "search")]
use crate::search::Search;
use crate::util::spaces;
use crate::widget::{Renderer, Viewport};
use crate::word::{find_word_end_forward, find_word_start_backward};
#[cfg(feature = "ratatui")]
use ratatui::text::Line;
#[cfg(feature = "tuirs")]
use tui::text::Spans as Line;
use unicode_width::UnicodeWidthChar as _;

/// A type to manage state of textarea.
///
/// [`TextArea::default`] creates an empty textarea. [`TextArea::new`] creates a textarea with given text lines.
/// [`TextArea::from`] creates a textarea from an iterator of lines. [`TextArea::input`] handles key input.
/// [`TextArea::widget`] builds a widget to render. And [`TextArea::lines`] returns line texts.
/// ```
/// use tui_textarea::{TextArea, Input, Key};
///
/// let mut textarea = TextArea::default();
///
/// // Input 'a'
/// let input = Input { key: Key::Char('a'), ctrl: false, alt: false, shift:false };
/// textarea.input(input);
///
/// // Get widget to render.
/// let widget = textarea.widget();
///
/// // Get lines as String.
/// println!("Lines: {:?}", textarea.lines());
/// ```
#[derive(Clone, Debug)]
pub struct TextArea<'a> {
    lines: Vec<String>,
    block: Option<Block<'a>>,
    style: Style,
    cursor: (usize, usize), // 0-base
    tab_len: u8,
    hard_tab_indent: bool,
    history: History,
    cursor_line_style: Style,
    line_number_style: Option<Style>,
    pub(crate) viewport: Viewport,
    cursor_style: Style,
    yank: String,
    #[cfg(feature = "search")]
    search: Search,
    alignment: Alignment,
    pub(crate) placeholder: String,
    pub(crate) placeholder_style: Style,
    mask: Option<char>,
    pub(crate) select_start: Option<(usize, usize)>,
    select_style: Style,
}

/// Convert any iterator whose elements can be converted into [`String`] into [`TextArea`]. Each [`String`] element is
/// handled as line. Ensure that the strings don't contain any newlines. This method is useful to create [`TextArea`]
/// from [`std::str::Lines`].
/// ```
/// use tui_textarea::TextArea;
///
/// // From `String`
/// let text = "hello\nworld";
/// let textarea = TextArea::from(text.lines());
/// assert_eq!(textarea.lines(), ["hello", "world"]);
///
/// // From array of `&str`
/// let textarea = TextArea::from(["hello", "world"]);
/// assert_eq!(textarea.lines(), ["hello", "world"]);
///
/// // From slice of `&str`
/// let slice = &["hello", "world"];
/// let textarea = TextArea::from(slice.iter().copied());
/// assert_eq!(textarea.lines(), ["hello", "world"]);
/// ```
impl<'a, I> From<I> for TextArea<'a>
where
    I: IntoIterator,
    I::Item: Into<String>,
{
    fn from(i: I) -> Self {
        Self::new(i.into_iter().map(|s| s.into()).collect::<Vec<String>>())
    }
}

/// Collect line texts from iterator as [`TextArea`]. It is useful when creating a textarea with text read from a file.
/// [`Iterator::collect`] handles errors which may happen on reading each lines. The following example reads text from
/// a file efficiently line-by-line.
/// ```no_run
/// use std::fs;
/// use std::io::{self, BufRead};
/// use std::path::Path;
/// use tui_textarea::TextArea;
///
/// fn read_from_file<'a>(path: impl AsRef<Path>) -> io::Result<TextArea<'a>> {
///     let file = fs::File::open(path.as_ref())?;
///     io::BufReader::new(file).lines().collect()
/// }
/// ```
impl<'a, S: Into<String>> FromIterator<S> for TextArea<'a> {
    fn from_iter<I: IntoIterator<Item = S>>(iter: I) -> Self {
        iter.into()
    }
}

/// Create [`TextArea`] instance with empty text content.
/// ```
/// use tui_textarea::TextArea;
///
/// let textarea = TextArea::default();
/// assert_eq!(textarea.lines(), [""]);
/// assert!(textarea.is_empty());
/// ```
impl<'a> Default for TextArea<'a> {
    fn default() -> Self {
        Self::new(vec![String::new()])
    }
}

impl<'a> TextArea<'a> {
    /// Create [`TextArea`] instance with given lines. If you have value other than `Vec<String>`, [`TextArea::from`]
    /// may be more useful.
    /// ```
    /// use tui_textarea::TextArea;
    ///
    /// let lines = vec!["hello".to_string(), "...".to_string(), "goodbye".to_string()];
    /// let textarea = TextArea::new(lines);
    /// assert_eq!(textarea.lines(), ["hello", "...", "goodbye"]);
    /// ```
    pub fn new(mut lines: Vec<String>) -> Self {
        if lines.is_empty() {
            lines.push(String::new());
        }

        Self {
            lines,
            block: None,
            style: Style::default(),
            cursor: (0, 0),
            tab_len: 4,
            hard_tab_indent: false,
            history: History::new(50),
            cursor_line_style: Style::default().add_modifier(Modifier::UNDERLINED),
            line_number_style: None,
            viewport: Viewport::default(),
            cursor_style: Style::default().add_modifier(Modifier::REVERSED),
            yank: String::new(),
            #[cfg(feature = "search")]
            search: Search::default(),
            alignment: Alignment::Left,
            placeholder: String::new(),
            placeholder_style: Style::default().fg(Color::DarkGray),
            mask: None,
            select_start: None,
            select_style: Style::default().bg(Color::Blue),
        }
    }

    /// Handle a key input with default key mappings. For default key mappings, see the table in
    /// [the module document](./index.html).
    /// `crossterm`, `termion`, and `termwiz` features enable conversion from their own key event types into
    /// [`Input`] so this method can take the event values directly.
    /// This method returns if the input modified text contents or not in the textarea.
    /// ```ignore
    /// use tui_textarea::{TextArea, Key, Input};
    ///
    /// let mut textarea = TextArea::default();
    ///
    /// // Handle crossterm key events
    /// let event: crossterm::event::Event = ...;
    /// textarea.input(event);
    /// if let crossterm::event::Event::Key(key) = event {
    ///     textarea.input(key);
    /// }
    ///
    /// // Handle termion key events
    /// let event: termion::event::Event = ...;
    /// textarea.input(event);
    /// if let termion::event::Event::Key(key) = event {
    ///     textarea.input(key);
    /// }
    ///
    /// // Handle termwiz key events
    /// let event: termwiz::input::InputEvent = ...;
    /// textarea.input(event);
    /// if let termwiz::input::InputEvent::Key(key) = event {
    ///     textarea.input(key);
    /// }
    ///
    /// // Handle backend-agnostic key input
    /// let input = Input { key: Key::Char('a'), ctrl: false, alt: false };
    /// let modified = textarea.input(input);
    /// assert!(modified);
    /// ```
    pub fn input(&mut self, input: impl Into<Input>) -> bool {
        let input = input.into();
        if input.key == Key::Null {
            return false;
        }
        trace!("input {:?}", input);
        key_dispatch::input(self, input)
    }

    /// Handle a key input without default key mappings. This method handles only
    ///
    /// - Single character input without modifier keys
    /// - Tab
    /// - Enter
    /// - Backspace
    /// - Delete
    ///
    /// This method returns if the input modified text contents or not in the textarea.
    ///
    /// This method is useful when you want to define your own key mappings and don't want default key mappings.
    /// See 'Define your own key mappings' section in [the module document](./index.html).
    ///
    pub fn input_without_shortcuts(&mut self, input: impl Into<Input>) -> bool {
        let input = input.into();
        if input.key == Key::Null {
            return false;
        }
        trace!("input {:?}", input);
        key_dispatch::input_without_shortcuts(self, input)
    }

    fn push_history(&mut self, kind: EditKind, cursor_before: (usize, usize)) {
        let edit = Edit::new(kind, cursor_before, self.cursor);
        self.history.push(edit);
    }

    /// Insert a single character at current cursor position.
    /// ```
    /// use tui_textarea::TextArea;
    ///
    /// let mut textarea = TextArea::default();
    ///
    /// textarea.insert_char('a');
    /// assert_eq!(textarea.lines(), ["a"]);
    /// ```
    pub fn insert_char(&mut self, c: char) {
        self.delete_selection();

        let (row, col) = self.cursor;
        let line = &mut self.lines[row];
        let i = line
            .char_indices()
            .nth(col)
            .map(|(i, _)| i)
            .unwrap_or(line.len());
        line.insert(i, c);
        self.cursor.1 += 1;
        self.push_history(EditKind::InsertChar(c, i), (row, col));
    }

    /// Insert a string at current cursor position. Currently the string must not contain any newlines. This method
    /// returns if some text was inserted or not in the textarea.
    /// ```
    /// use tui_textarea::TextArea;
    ///
    /// let mut textarea = TextArea::default();
    ///
    /// textarea.insert_str("hello");
    /// assert_eq!(textarea.lines(), ["hello"]);
    /// ```
    pub fn insert_str<S: Into<String>>(&mut self, s: S) -> bool {
        let s = s.into();
        if s.is_empty() {
            return false;
        }

        let (row, col) = self.cursor;
        let line = &mut self.lines[row];
        debug_assert!(
            !line.contains('\n'),
            "string given to insert_str must not contain newline: {:?}",
            line,
        );

        let i = line
            .char_indices()
            .nth(col)
            .map(|(i, _)| i)
            .unwrap_or(line.len());
        line.insert_str(i, &s);

        self.cursor.1 += s.chars().count();
        self.push_history(EditKind::Insert(s, i), (row, col));
        true
    }

    /// Delete a string in current cursor line. The `chars` parameter means number of characters, not a byte length of
    /// the string. This method returns if some text was deleted or not in the textarea.
    /// ```
    /// use tui_textarea::TextArea;
    ///
    /// let mut textarea = TextArea::from(["🐱🐶🐰🐮"]);
    ///
    /// textarea.delete_str(1, 2);
    /// assert_eq!(textarea.lines(), ["🐱🐮"]);
    /// ```

    pub fn delete_str(&mut self, col: usize, chars: usize) -> bool {
        let start = (self.cursor.0, col);
        let end = (start.0, start.1 + chars);
        self.delete_range(start, end)
    }

    /// Insert a tab at current cursor position. Note that this method does nothing when the tab length is 0. This
    /// method returns if a tab string was inserted or not in the textarea.
    /// ```
    /// use tui_textarea::{TextArea, CursorMove};
    ///
    /// let mut textarea = TextArea::from(["hi"]);
    ///
    /// textarea.move_cursor(CursorMove::End); // Move to the end of line
    ///
    /// textarea.insert_tab();
    /// assert_eq!(textarea.lines(), ["hi  "]);
    /// textarea.insert_tab();
    /// assert_eq!(textarea.lines(), ["hi      "]);
    /// ```
    pub fn insert_tab(&mut self) -> bool {
        if self.tab_len == 0 {
            return false;
        }

        if self.hard_tab_indent {
            return self.insert_str("\t");
        }

        let (row, col) = self.cursor;
        let width: usize = self.lines[row]
            .chars()
            .take(col)
            .map(|c| c.width().unwrap_or(0))
            .sum();
        let len = self.tab_len - (width % self.tab_len as usize) as u8;
        self.insert_str(spaces(len))
    }

    /// Insert a newline at current cursor position.
    /// ```
    /// use tui_textarea::{TextArea, CursorMove};
    ///
    /// let mut textarea = TextArea::from(["hi"]);
    ///
    /// textarea.move_cursor(CursorMove::Forward);
    /// textarea.insert_newline();
    /// assert_eq!(textarea.lines(), ["h", "i"]);
    /// ```
    pub fn insert_newline(&mut self) {
        let (row, col) = self.cursor;
        let line = &mut self.lines[row];
        let idx = line
            .char_indices()
            .nth(col)
            .map(|(i, _)| i)
            .unwrap_or(line.len());
        let next_line = line[idx..].to_string();
        line.truncate(idx);

        self.lines.insert(row + 1, next_line);
        self.cursor = (row + 1, 0);
        self.push_history(EditKind::InsertNewline(idx), (row, col));
    }

    /// Delete a newline from **head** of current cursor line. This method returns if a newline was deleted or not in
    /// the textarea.
    /// ```
    /// use tui_textarea::{TextArea, CursorMove};
    ///
    /// let mut textarea = TextArea::from(["hello", "world"]);
    ///
    /// textarea.move_cursor(CursorMove::Down);
    /// textarea.delete_newline();
    /// assert_eq!(textarea.lines(), ["helloworld"]);
    /// ```
    pub fn delete_newline(&mut self) -> bool {
        let (row, col) = self.cursor;
        if row == 0 {
            return false;
        }

        let line = self.lines.remove(row);
        let prev_line = &mut self.lines[row - 1];
        let prev_line_end = prev_line.len();

        self.cursor = (row - 1, prev_line.chars().count());
        prev_line.push_str(&line);
        self.push_history(EditKind::DeleteNewline(prev_line_end), (row, col));
        true
    }

    /// Delete one character before cursor. When the cursor is at head of line, the newline before the cursor will be
    /// removed. This method returns if some text was deleted or not in the textarea.
    /// ```
    /// use tui_textarea::{TextArea, CursorMove};
    ///
    /// let mut textarea = TextArea::from(["abc"]);
    ///
    /// textarea.move_cursor(CursorMove::Forward);
    /// textarea.delete_char();
    /// assert_eq!(textarea.lines(), ["bc"]);
    /// ```
    pub fn delete_char(&mut self) -> bool {
        if self.select_start.is_some() {
            return self.delete_selection();
        }
        let (row, col) = self.cursor;
        if col == 0 {
            return self.delete_newline();
        }

        let line = &mut self.lines[row];
        if let Some((i, c)) = line.char_indices().nth(col - 1) {
            line.remove(i);
            self.cursor.1 -= 1;
            self.push_history(EditKind::DeleteChar(c, i), (row, col));
            true
        } else {
            false
        }
    }

    fn delete_selection(&mut self) -> bool {
        let deleted = match self.select_start {
            Some(_) => {
                let (start, end) = self.normalize_selection();
                self.delete_range(start, end)
            }
            None => false,
        };

        self.select_start = None;
        deleted
    }
    fn line_length(&self, row: usize) -> usize {
        self.lines[row].chars().count()
    }
    // erase a range of text, start and end must be normalized
    // erase text is put in history and yank buffer
    fn delete_range(&mut self, start: (usize, usize), end: (usize, usize)) -> bool {
        let (row, col) = self.cursor;
        let (start_row, start_col) = start;
        let (end_row, end_col) = end;
        let mut allremoved = String::new();
        let mut byte_count = 0;
        let mut begin: usize;
        let mut endoff: usize;
        trace!("delete_range {:?} {:?}", start, end);
        let mut hit_list = Vec::new();
        for row in start_row..=end_row {
            let line = &mut self.lines[row];
            let line_len = line.chars().count();
            match (start_row == row, end_row == row) {
                (true, true) => {
                    begin = start_col;
                    endoff = std::cmp::min(end_col, line_len);
                }
                (true, false) => {
                    begin = start_col;
                    endoff = line_len;
                }
                (false, true) => {
                    if end_col > 0 {
                        begin = 0;
                        endoff = end_col
                    } else {
                        continue;
                    }
                }
                (false, false) => {
                    begin = 0;
                    endoff = line_len;
                }
            }
            trace!("delete_range {:?} {:?} {:?} {:?}", row, begin, endoff, line);
            if let Some((i, _)) = line.char_indices().nth(begin) {
                let bytes = line[i..]
                    .char_indices()
                    .nth(endoff - begin)
                    .map(|(k, _)| k)
                    .unwrap_or_else(|| line[i..].len());
                let removed = line[i..i + bytes].to_string();
                line.replace_range(i..i + bytes, "");

                byte_count += i;

                // if we empited a line keep note
                // cannot erase from self.lines are we are enumerating them
                if !removed.is_empty() && line.is_empty() {
                    trace!("kill hit {:?}", row);
                    hit_list.push(row);
                }
                if allremoved.is_empty() {
                    allremoved = removed;
                } else {
                    allremoved = format!("{}\n{}", allremoved, removed);
                }
            }
        }
        self.cursor = (start_row, start_col);
        self.push_history(EditKind::Remove(allremoved.clone(), byte_count), (row, col));
        self.yank = allremoved.clone();

        // now delete dead lines
        // the row offsets change as we delete
        // that what offset is for

        for (offset, hit) in hit_list.into_iter().enumerate() {
            self.lines.remove(hit - offset);
        }

        // make sure there is something in the lines array
        if self.lines.is_empty() {
            self.lines.push(String::new());
        }
        !allremoved.is_empty()
    }

    /// Delete one character next to cursor. When the cursor is at end of line, the newline next to the cursor will be
    /// removed. This method returns if a character was deleted or not in the textarea.
    /// ```
    /// use tui_textarea::{TextArea, CursorMove};
    ///
    /// let mut textarea = TextArea::from(["abc"]);
    ///
    /// textarea.move_cursor(CursorMove::Forward);
    /// textarea.delete_next_char();
    /// assert_eq!(textarea.lines(), ["ac"]);
    /// ```
    pub fn delete_next_char(&mut self) -> bool {
        if self.select_start.is_some() {
            return self.delete_selection();
        }
        let before = self.cursor;
        self.move_cursor(CursorMove::Forward);
        if before == self.cursor {
            return false; // Cursor didn't move, meant no character at next of cursor.
        }
        self.delete_char()
    }

    /// Delete string from cursor to end of the line. When the cursor is at end of line, the newline next to the cursor
    /// is removed. This method returns if some text was deleted or not in the textarea.
    /// ```
    /// use tui_textarea::{TextArea, CursorMove};
    ///
    /// let mut textarea = TextArea::from(["abcde"]);
    ///
    /// // Move to 'c'
    /// textarea.move_cursor(CursorMove::Forward);
    /// textarea.move_cursor(CursorMove::Forward);
    ///
    /// textarea.delete_line_by_end();
    /// assert_eq!(textarea.lines(), ["ab"]);
    /// ```
    pub fn delete_line_by_end(&mut self) -> bool {
        let start = self.cursor;
        let end = (self.cursor.0, self.line_length(self.cursor.0));
        if self.delete_range(start, end) {
            return true;
        }
        self.delete_next_char() // At the end of the line. Try to delete next line
    }

    /// Delete string from cursor to head of the line. When the cursor is at head of line, the newline before the cursor
    /// will be removed. This method returns if some text was deleted or not in the textarea.
    /// ```
    /// use tui_textarea::{TextArea, CursorMove};
    ///
    /// let mut textarea = TextArea::from(["abcde"]);
    ///
    /// // Move to 'c'
    /// textarea.move_cursor(CursorMove::Forward);
    /// textarea.move_cursor(CursorMove::Forward);
    ///
    /// textarea.delete_line_by_head();
    /// assert_eq!(textarea.lines(), ["cde"]);
    /// ```
    pub fn delete_line_by_head(&mut self) -> bool {
        if self.delete_str(0, self.cursor.1) {
            return true;
        }
        self.delete_newline()
    }

    /// Delete a word before cursor. Word boundary appears at spaces, punctuations, and others. For example `fn foo(a)`
    /// consists of words `fn`, `foo`, `(`, `a`, `)`. When the cursor is at head of line, the newline before the cursor
    /// will be removed.
    ///
    /// This method returns if some text was deleted or not in the textarea.
    ///
    /// ```
    /// use tui_textarea::{TextArea, CursorMove};
    ///
    /// let mut textarea = TextArea::from(["aaa bbb ccc"]);
    ///
    /// textarea.move_cursor(CursorMove::End);
    ///
    /// textarea.delete_word();
    /// assert_eq!(textarea.lines(), ["aaa bbb "]);
    /// textarea.delete_word();
    /// assert_eq!(textarea.lines(), ["aaa "]);
    /// ```
    pub fn delete_word(&mut self) -> bool {
        let (r, c) = self.cursor;
        if let Some(col) = find_word_start_backward(&self.lines[r], c) {
            self.delete_str(col, c - col)
        } else if c > 0 {
            self.delete_str(0, c)
        } else {
            self.delete_newline()
        }
    }

    /// Delete a word next to cursor. Word boundary appears at spaces, punctuations, and others. For example `fn foo(a)`
    /// consists of words `fn`, `foo`, `(`, `a`, `)`. When the cursor is at end of line, the newline next to the cursor
    /// will be removed.
    ///
    /// This method returns if some text was deleted or not in the textarea.
    ///
    /// ```
    /// use tui_textarea::TextArea;
    ///
    /// let mut textarea = TextArea::from(["aaa bbb ccc"]);
    ///
    /// textarea.delete_next_word();
    /// assert_eq!(textarea.lines(), [" bbb ccc"]);
    /// textarea.delete_next_word();
    /// assert_eq!(textarea.lines(), [" ccc"]);
    /// ```
    pub fn delete_next_word(&mut self) -> bool {
        let (r, c) = self.cursor;
        let line = &self.lines[r];
        if let Some(col) = find_word_end_forward(line, c) {
            self.delete_str(c, col - c)
        } else {
            let end_col = line.chars().count();
            if c < end_col {
                self.delete_str(c, end_col - c)
            } else if r + 1 < self.lines.len() {
                self.cursor = (r + 1, 0);
                self.delete_newline()
            } else {
                false
            }
        }
    }

    pub fn copy(&mut self) {
        // this is basically delete_selection except it doesnt delete
        if self.select_start.is_some() {
            let (start, end) = self.normalize_selection();
            let mut allremoved = String::new();

            let mut begin: usize;
            let mut endoff: usize;
            trace!("copy_range {:?} {:?}", start, end);
            for row in start.0..=end.0 {
                let line = &mut self.lines[row];
                let line_len = line.char_indices().count();
                match (start.0 == row, end.0 == row) {
                    (true, true) => {
                        begin = start.1;
                        endoff = std::cmp::min(end.1, line_len);
                    }
                    (true, false) => {
                        begin = start.1;
                        endoff = line_len;
                    }
                    (false, true) => {
                        if end.1 > 0 {
                            begin = 0;
                            endoff = end.1
                        } else {
                            continue;
                        }
                    }
                    (false, false) => {
                        begin = 0;
                        endoff = line_len;
                    }
                }
                if let Some((i, _)) = line.char_indices().nth(begin) {
                    let bytes = line[i..]
                        .char_indices()
                        .nth(endoff - begin)
                        .map(|(k, _)| k)
                        .unwrap_or_else(|| line[i..].len());
                    let removed = line[i..i + bytes].to_string();
                    trace!(
                        "copy_range {:?} {:?} {:?} {:?} {} {}",
                        row,
                        begin,
                        endoff,
                        line,
                        bytes,
                        removed
                    );
                    allremoved = format!("{}\n{}", allremoved, removed);
                }
            }
            self.yank = allremoved.clone();
        }
    }

    /// Paste a string previously deleted by [`TextArea::delete_line_by_head`], [`TextArea::delete_line_by_end`],
    /// [`TextArea::delete_word`], [`TextArea::delete_next_word`]. This method returns if some text was inserted or not
    /// in the textarea.
    /// ```
    /// use tui_textarea::{TextArea, CursorMove};
    ///
    /// let mut textarea = TextArea::from(["aaa bbb ccc"]);
    ///
    /// textarea.delete_next_word();
    /// textarea.move_cursor(CursorMove::End);
    /// textarea.paste();
    /// assert_eq!(textarea.lines(), [" bbb cccaaa"]);
    /// ```
    pub fn paste(&mut self) -> bool {
        self.delete_selection();
        let yank = self.yank.clone();
        let lines: Vec<&str> = yank.lines().collect();
        for i in 0..lines.len() {
            self.insert_str(lines[i]);
            if i > 0 && i < lines.len() - 1 {
                self.insert_newline();
            }
        }
        !self.yank.is_empty()

        //self.insert_str(self.yank)
    }

    /// Move the cursor to the position specified by the [`CursorMove`] parameter. For each kind of cursor moves, see
    /// the document of [`CursorMove`].
    /// ```
    /// use tui_textarea::{TextArea, CursorMove};
    ///
    /// let mut textarea = TextArea::from(["abc", "def"]);
    ///
    /// textarea.move_cursor(CursorMove::Forward);
    /// assert_eq!(textarea.cursor(), (0, 1));
    /// textarea.move_cursor(CursorMove::Down);
    /// assert_eq!(textarea.cursor(), (1, 1));
    /// ```

    pub fn start_selection(&mut self) {
        trace!("start selection {:?}", self.cursor);
        self.select_start = Some(self.cursor);
    }

    pub fn end_selection(&mut self) {
        trace!("end selection {:?}", self.cursor);
        self.select_start = None;
    }

    pub fn move_cursor(&mut self, m: CursorMove) {
        if let Some(cursor) = m.next_cursor(self.cursor, &self.lines, &self.viewport) {
            self.cursor = cursor;
        }
    }

    /// Undo the last modification. This method returns if the undo modified text contents or not in the textarea.
    /// ```
    /// use tui_textarea::{TextArea, CursorMove};
    ///
    /// let mut textarea = TextArea::from(["abc def"]);
    ///
    /// textarea.delete_next_word();
    /// assert_eq!(textarea.lines(), [" def"]);
    /// textarea.undo();
    /// assert_eq!(textarea.lines(), ["abc def"]);
    /// ```
    pub fn undo(&mut self) -> bool {
        if let Some(cursor) = self.history.undo(&mut self.lines) {
            self.cursor = cursor;
            true
        } else {
            false
        }
    }

    /// Redo the last undo change. This method returns if the redo modified text contents or not in the textarea.
    /// ```
    /// use tui_textarea::{TextArea, CursorMove};
    ///
    /// let mut textarea = TextArea::from(["abc def"]);
    ///
    /// textarea.delete_next_word();
    /// assert_eq!(textarea.lines(), [" def"]);
    /// textarea.undo();
    /// assert_eq!(textarea.lines(), ["abc def"]);
    /// textarea.redo();
    /// assert_eq!(textarea.lines(), [" def"]);
    /// ```
    pub fn redo(&mut self) -> bool {
        if let Some(cursor) = self.history.redo(&mut self.lines) {
            self.cursor = cursor;
            true
        } else {
            false
        }
    }
    fn normalize_selection(&self) -> ((usize, usize), (usize, usize)) {
        let start = self.select_start.unwrap();
        let end = self.cursor;
        if start.0 > end.0 || start.1 > end.1 {
            (end, start)
        } else {
            (start, end)
        }
    }

    pub(crate) fn line_spans<'b>(&'b self, line: &'b str, row: usize, lnum_len: u8) -> Line<'b> {
        let mut hl = LineHighlighter::new(line, self.cursor_style, self.tab_len, self.mask);

        if let Some(style) = self.line_number_style {
            hl.line_number(row, lnum_len, style);
        }

        if row == self.cursor.0 {
            hl.cursor_line(self.cursor.1, self.cursor_line_style);
        }

        #[cfg(feature = "search")]
        if let Some(matches) = self.search.matches(line) {
            hl.search(matches, self.search.style);
        }
<<<<<<< HEAD
        if self.select_start.is_some() {
            let (start, end) = self.normalize_selection();
            trace!(
                "start: {:?}, end: {:?}, row: {}, line: {}",
                start,
                end,
                row,
                line
            );
            if start.0 <= row && end.0 >= row {
                match (start.0 == row, end.0 == row) {
                    (true, true) => {
                        hl.select(start.1, end.1, self.select_style);
                    }
                    (true, false) => {
                        hl.select(start.1, line.len(), self.select_style);
                    }
                    (false, true) => {
                        if end.1 > 0 {
                            hl.select(0, end.1, self.select_style);
                        }
                    }
                    (false, false) => {
                        hl.select(0, line.len(), self.select_style);
                    }
                }
            }
        }
=======

>>>>>>> 60a57b38
        hl.into_spans()
    }

    /// Build a ratatui (or tui-rs) widget to render the current state of the textarea. The widget instance returned
    /// from this method can be rendered with [`ratatui::terminal::Frame::render_widget`].
    /// ```no_run
    /// use ratatui::backend::CrosstermBackend;
    /// use ratatui::layout::{Constraint, Direction, Layout};
    /// use ratatui::Terminal;
    /// use tui_textarea::TextArea;
    ///
    /// let mut textarea = TextArea::default();
    ///
    /// let layout = Layout::default()
    ///     .direction(Direction::Vertical)
    ///     .constraints([Constraint::Min(1)].as_ref());
    /// let backend = CrosstermBackend::new(std::io::stdout());
    /// let mut term = Terminal::new(backend).unwrap();
    ///
    /// loop {
    ///     term.draw(|f| {
    ///         let chunks = layout.split(f.size());
    ///         let widget = textarea.widget();
    ///         f.render_widget(widget, chunks[0]);
    ///     }).unwrap();
    ///
    ///     // ...
    /// }
    /// ```
    pub fn widget(&'a self) -> impl Widget + 'a {
        Renderer::new(self)
    }

    /// Set the style of textarea. By default, textarea is not styled.
    /// ```
    /// use ratatui::style::{Style, Color};
    /// use tui_textarea::TextArea;
    ///
    /// let mut textarea = TextArea::default();
    /// let style = Style::default().fg(Color::Red);
    /// textarea.set_style(style);
    /// assert_eq!(textarea.style(), style);
    /// ```
    pub fn set_style(&mut self, style: Style) {
        self.style = style;
    }

    /// Get the current style of textarea.
    pub fn style(&self) -> Style {
        self.style
    }

    /// Set the block of textarea. By default, no block is set.
    /// ```
    /// use tui_textarea::TextArea;
    /// use ratatui::widgets::{Block, Borders};
    ///
    /// let mut textarea = TextArea::default();
    /// let block = Block::default().borders(Borders::ALL).title("Block Title");
    /// textarea.set_block(block);
    /// assert!(textarea.block().is_some());
    /// ```
    pub fn set_block(&mut self, block: Block<'a>) {
        self.block = Some(block);
    }

    /// Remove the block of textarea which was set by [`TextArea::set_block`].
    /// ```
    /// use tui_textarea::TextArea;
    /// use ratatui::widgets::{Block, Borders};
    ///
    /// let mut textarea = TextArea::default();
    /// let block = Block::default().borders(Borders::ALL).title("Block Title");
    /// textarea.set_block(block);
    /// textarea.remove_block();
    /// assert!(textarea.block().is_none());
    /// ```
    pub fn remove_block(&mut self) {
        self.block = None;
    }

    /// Get the block of textarea if exists.
    pub fn block<'s>(&'s self) -> Option<&'s Block<'a>> {
        self.block.as_ref()
    }

    /// Set the length of tab character. Setting 0 disables tab inputs.
    /// ```
    /// use tui_textarea::{TextArea, Input, Key};
    ///
    /// let mut textarea = TextArea::default();
    /// let tab_input = Input { key: Key::Tab, ctrl: false, alt: false, shift: false };
    ///
    /// textarea.set_tab_length(8);
    /// textarea.input(tab_input.clone());
    /// assert_eq!(textarea.lines(), ["        "]);
    ///
    /// textarea.set_tab_length(2);
    /// textarea.input(tab_input);
    /// assert_eq!(textarea.lines(), ["          "]);
    /// ```
    pub fn set_tab_length(&mut self, len: u8) {
        self.tab_len = len;
    }

    /// Get how many spaces are used for representing tab character. The default value is 4.
    pub fn tab_length(&self) -> u8 {
        self.tab_len
    }

    /// Set if a hard tab is used or not for indent. When `true` is set, typing a tab key inserts a hard tab instead of
    /// spaces. By default, hard tab is disabled.
    /// ```
    /// use tui_textarea::TextArea;
    ///
    /// let mut textarea = TextArea::default();
    ///
    /// textarea.set_hard_tab_indent(true);
    /// textarea.insert_tab();
    /// assert_eq!(textarea.lines(), ["\t"]);
    /// ```
    pub fn set_hard_tab_indent(&mut self, enabled: bool) {
        self.hard_tab_indent = enabled;
    }

    /// Get if a hard tab is used for indent or not.
    /// ```
    /// use tui_textarea::TextArea;
    ///
    /// let mut textarea = TextArea::default();
    ///
    /// assert!(!textarea.hard_tab_indent());
    /// textarea.set_hard_tab_indent(true);
    /// assert!(textarea.hard_tab_indent());
    /// ```
    pub fn hard_tab_indent(&self) -> bool {
        self.hard_tab_indent
    }

    /// Get a string for indent. It consists of spaces by default. When hard tab is enabled, it is a tab character.
    /// ```
    /// use tui_textarea::TextArea;
    ///
    /// let mut textarea = TextArea::default();
    ///
    /// assert_eq!(textarea.indent(), "    ");
    /// textarea.set_tab_length(2);
    /// assert_eq!(textarea.indent(), "  ");
    /// textarea.set_hard_tab_indent(true);
    /// assert_eq!(textarea.indent(), "\t");
    /// ```
    pub fn indent(&self) -> &'static str {
        if self.hard_tab_indent {
            "\t"
        } else {
            spaces(self.tab_len)
        }
    }

    /// Set how many modifications are remembered for undo/redo. Setting 0 disables undo/redo.
    pub fn set_max_histories(&mut self, max: usize) {
        self.history = History::new(max);
    }

    /// Get how many modifications are remembered for undo/redo. The default value is 50.
    pub fn max_histories(&self) -> usize {
        self.history.max_items()
    }

    /// Set the style of line at cursor. By default, the cursor line is styled with underline. To stop styling the
    /// cursor line, set the default style.
    /// ```
    /// use ratatui::style::{Style, Color};
    /// use tui_textarea::TextArea;
    ///
    /// let mut textarea = TextArea::default();
    ///
    /// let style = Style::default().fg(Color::Red);
    /// textarea.set_cursor_line_style(style);
    /// assert_eq!(textarea.cursor_line_style(), style);
    ///
    /// // Disable cursor line style
    /// textarea.set_cursor_line_style(Style::default());
    /// ```
    pub fn set_cursor_line_style(&mut self, style: Style) {
        self.cursor_line_style = style;
    }

    /// Get the style of cursor line. By default it is styled with underline.
    pub fn cursor_line_style(&self) -> Style {
        self.cursor_line_style
    }

    /// Set the style of line number. By setting the style with this method, line numbers are drawn in textarea, meant
    /// that line numbers are disabled by default. If you want to show line numbers but don't want to style them, set
    /// the default style.
    /// ```
    /// use ratatui::style::{Style, Color};
    /// use tui_textarea::TextArea;
    ///
    /// let mut textarea = TextArea::default();
    ///
    /// // Show line numbers in dark gray background
    /// let style = Style::default().bg(Color::DarkGray);
    /// textarea.set_line_number_style(style);
    /// assert_eq!(textarea.line_number_style(), Some(style));
    /// ```
    pub fn set_line_number_style(&mut self, style: Style) {
        self.line_number_style = Some(style);
    }

    /// Remove the style of line number which was set by [`TextArea::set_line_number_style`]. After calling this
    /// method, Line numbers will no longer be shown.
    /// ```
    /// use ratatui::style::{Style, Color};
    /// use tui_textarea::TextArea;
    ///
    /// let mut textarea = TextArea::default();
    ///
    /// textarea.set_line_number_style(Style::default().bg(Color::DarkGray));
    /// textarea.remove_line_number();
    /// assert_eq!(textarea.line_number_style(), None);
    /// ```
    pub fn remove_line_number(&mut self) {
        self.line_number_style = None;
    }

    /// Get the style of line number if set.
    pub fn line_number_style(&self) -> Option<Style> {
        self.line_number_style
    }

    /// Set the placeholder text. The text is set in the textarea when no text is input. Setting a non-empty string `""`
    /// enables the placeholder. The default value is an empty string so the placeholder is disabled by default.
    /// To customize the text style, see [`TextArea::set_placeholder_style`].
    /// ```
    /// use tui_textarea::TextArea;
    ///
    /// let mut textarea = TextArea::default();
    /// assert_eq!(textarea.placeholder_text(), "");
    /// assert!(textarea.placeholder_style().is_none());
    ///
    /// textarea.set_placeholder_text("Hello");
    /// assert_eq!(textarea.placeholder_text(), "Hello");
    /// assert!(textarea.placeholder_style().is_some());
    /// ```
    pub fn set_placeholder_text(&mut self, placeholder: impl Into<String>) {
        self.placeholder = placeholder.into();
    }

    /// Set the style of the placeholder text. The default style is a dark gray text.
    /// ```
    /// use ratatui::style::{Style, Color};
    /// use tui_textarea::TextArea;
    ///
    /// let mut textarea = TextArea::default();
    /// assert_eq!(textarea.placeholder_style(), None); // When the placeholder is disabled
    ///
    /// textarea.set_placeholder_text("Enter your message"); // Enable placeholder by setting non-empty text
    ///
    /// let style = Style::default().bg(Color::Blue);
    /// textarea.set_placeholder_style(style);
    /// assert_eq!(textarea.placeholder_style(), Some(style));
    /// ```
    pub fn set_placeholder_style(&mut self, style: Style) {
        self.placeholder_style = style;
    }

    /// Get the placeholder text. An empty string means the placeholder is disabled. The default value is an empty string.
    /// ```
    /// use tui_textarea::TextArea;
    ///
    /// let textarea = TextArea::default();
    /// assert_eq!(textarea.placeholder_text(), "");
    /// ```
    pub fn placeholder_text(&self) -> &'_ str {
        self.placeholder.as_str()
    }

    /// Get the placeholder style. When the placeholder text is empty, it returns `None` since the placeholder is disabled.
    /// The default style is a dark gray text.
    /// ```
    /// use tui_textarea::TextArea;
    ///
    /// let mut textarea = TextArea::default();
    /// assert_eq!(textarea.placeholder_style(), None);
    ///
    /// textarea.set_placeholder_text("hello");
    /// assert!(textarea.placeholder_style().is_some());
    /// ```
    pub fn placeholder_style(&self) -> Option<Style> {
        if self.placeholder.is_empty() {
            None
        } else {
            Some(self.placeholder_style)
        }
    }

    /// Specify a character masking the text. All characters in the textarea will be replaced by this character.
    /// This API is useful for making a kind of credentials form such as a password input.
    /// ```
    /// use tui_textarea::TextArea;
    ///
    /// let mut textarea = TextArea::default();
    ///
    /// textarea.set_mask_char('*');
    /// assert_eq!(textarea.mask_char(), Some('*'));
    /// textarea.set_mask_char('●');
    /// assert_eq!(textarea.mask_char(), Some('●'));
    /// ```
    pub fn set_mask_char(&mut self, mask: char) {
        self.mask = Some(mask);
    }

    /// Clear the masking character previously set by [`TextArea::set_mask_char`].
    /// ```
    /// use tui_textarea::TextArea;
    ///
    /// let mut textarea = TextArea::default();
    ///
    /// textarea.set_mask_char('*');
    /// assert_eq!(textarea.mask_char(), Some('*'));
    /// textarea.clear_mask_char();
    /// assert_eq!(textarea.mask_char(), None);
    /// ```
    pub fn clear_mask_char(&mut self) {
        self.mask = None;
    }

    /// Get the charater to mask text. When no character is set, `None` is returned.
    /// ```
    /// use tui_textarea::TextArea;
    ///
    /// let mut textarea = TextArea::default();
    ///
    /// assert_eq!(textarea.mask_char(), None);
    /// textarea.set_mask_char('*');
    /// assert_eq!(textarea.mask_char(), Some('*'));
    /// ```
    pub fn mask_char(&self) -> Option<char> {
        self.mask
    }

    /// Set the style of cursor. By default, a cursor is rendered in the reversed color. Setting the same style as
    /// cursor line hides a cursor.
    /// ```
    /// use ratatui::style::{Style, Color};
    /// use tui_textarea::TextArea;
    ///
    /// let mut textarea = TextArea::default();
    ///
    /// let style = Style::default().bg(Color::Red);
    /// textarea.set_cursor_style(style);
    /// assert_eq!(textarea.cursor_style(), style);
    /// ```
    pub fn set_cursor_style(&mut self, style: Style) {
        self.cursor_style = style;
    }

    /// Get the style of cursor.
    pub fn cursor_style(&self) -> Style {
        self.cursor_style
    }

    /// Get slice of line texts. This method borrows the content, but not moves. Note that the returned slice will
    /// never be empty because an empty text means a slice containing one empty line. This is correct since any text
    /// file must end with a newline.
    /// ```
    /// use tui_textarea::TextArea;
    ///
    /// let mut textarea = TextArea::default();
    /// assert_eq!(textarea.lines(), [""]);
    ///
    /// textarea.insert_char('a');
    /// assert_eq!(textarea.lines(), ["a"]);
    ///
    /// textarea.insert_newline();
    /// assert_eq!(textarea.lines(), ["a", ""]);
    ///
    /// textarea.insert_char('b');
    /// assert_eq!(textarea.lines(), ["a", "b"]);
    /// ```
    pub fn lines(&'a self) -> &'a [String] {
        &self.lines
    }

    /// Convert [`TextArea`] instance into line texts.
    /// ```
    /// use tui_textarea::TextArea;
    ///
    /// let mut textarea = TextArea::default();
    ///
    /// textarea.insert_char('a');
    /// textarea.insert_newline();
    /// textarea.insert_char('b');
    ///
    /// assert_eq!(textarea.into_lines(), ["a", "b"]);
    /// ```
    pub fn into_lines(self) -> Vec<String> {
        self.lines
    }

    /// Get the current cursor position. 0-base character-wise (row, col) cursor position.
    /// ```
    /// use tui_textarea::TextArea;
    ///
    /// let mut textarea = TextArea::default();
    /// assert_eq!(textarea.cursor(), (0, 0));
    ///
    /// textarea.insert_char('a');
    /// textarea.insert_newline();
    /// textarea.insert_char('b');
    ///
    /// assert_eq!(textarea.cursor(), (1, 1));
    /// ```
    pub fn cursor(&self) -> (usize, usize) {
        self.cursor
    }

    /// Set text alignment. When [`Alignment::Center`] or [`Alignment::Right`] is set, line number is automatically
    /// disabled because those alignments don't work well with line numbers.
    /// ```
    /// use ratatui::layout::Alignment;
    /// use tui_textarea::TextArea;
    ///
    /// let mut textarea = TextArea::default();
    ///
    /// textarea.set_alignment(Alignment::Center);
    /// assert_eq!(textarea.alignment(), Alignment::Center);
    /// ```
    pub fn set_alignment(&mut self, alignment: Alignment) {
        if let Alignment::Center | Alignment::Right = alignment {
            self.line_number_style = None;
        }
        self.alignment = alignment;
    }

    /// Get current text alignment. The default alignment is [`Alignment::Left`].
    /// ```
    /// use ratatui::layout::Alignment;
    /// use tui_textarea::TextArea;
    ///
    /// let mut textarea = TextArea::default();
    ///
    /// assert_eq!(textarea.alignment(), Alignment::Left);
    /// ```
    pub fn alignment(&self) -> Alignment {
        self.alignment
    }

    /// Check if the textarea has a empty content.
    /// ```
    /// use tui_textarea::TextArea;
    ///
    /// let textarea = TextArea::default();
    /// assert!(textarea.is_empty());
    ///
    /// let textarea = TextArea::from(["hello"]);
    /// assert!(!textarea.is_empty());
    /// ```
    pub fn is_empty(&self) -> bool {
        self.lines == [""]
    }

    /// Get the yanked text. Text is automatically yanked when deleting strings by [`TextArea::delete_line_by_head`],
    /// [`TextArea::delete_line_by_end`], [`TextArea::delete_word`], [`TextArea::delete_next_word`].
    /// ```
    /// use tui_textarea::TextArea;
    ///
    /// let mut textarea = TextArea::from(["abc"]);
    ///
    /// textarea.delete_next_word();
    /// assert_eq!(textarea.yank_text(), "abc");
    /// ```
    pub fn yank_text(&'a self) -> &'a str {
        &self.yank
    }

    /// Set a yanked text. The text can be inserted by [`TextArea::paste`]. The string passed to method must not contain
    /// any newlines.
    /// ```
    /// use tui_textarea::TextArea;
    ///
    /// let mut textarea = TextArea::default();
    ///
    /// textarea.set_yank_text("hello, world");
    /// textarea.paste();
    /// assert_eq!(textarea.lines(), ["hello, world"]);
    /// ```
    pub fn set_yank_text(&mut self, text: impl Into<String>) {
        self.yank = text.into();
    }

    /// Set a regular expression pattern for text search. Setting an empty string stops the text search.
    /// When a valid pattern is set, all matches will be highlighted in the textarea. Note that the cursor does not
    /// move. To move the cursor, use [`TextArea::search_forward`] and [`TextArea::search_back`].
    ///
    /// Grammar of regular expression follows [regex crate](https://docs.rs/regex/latest/regex). Patterns don't match
    /// to newlines so match passes across no newline.
    ///
    /// When the pattern is invalid, the search pattern will not be updated and an error will be returned.
    ///
    /// ```
    /// use tui_textarea::TextArea;
    ///
    /// let mut textarea = TextArea::from(["hello, world", "goodbye, world"]);
    ///
    /// // Search "world"
    /// textarea.set_search_pattern("world").unwrap();
    ///
    /// assert_eq!(textarea.cursor(), (0, 0));
    /// textarea.search_forward(false);
    /// assert_eq!(textarea.cursor(), (0, 7));
    /// textarea.search_forward(false);
    /// assert_eq!(textarea.cursor(), (1, 9));
    ///
    /// // Stop the text search
    /// textarea.set_search_pattern("");
    ///
    /// // Invalid search pattern
    /// assert!(textarea.set_search_pattern("(hello").is_err());
    /// ```
    #[cfg(feature = "search")]
    #[cfg_attr(docsrs, doc(cfg(feature = "search")))]
    pub fn set_search_pattern(&mut self, query: impl AsRef<str>) -> Result<(), regex::Error> {
        self.search.set_pattern(query.as_ref())
    }

    /// Get a regular expression which was set by [`TextArea::set_search_pattern`]. When no text search is ongoing, this
    /// method returns `None`.
    ///
    /// ```
    /// use tui_textarea::TextArea;
    ///
    /// let mut textarea = TextArea::default();
    ///
    /// assert!(textarea.search_pattern().is_none());
    /// textarea.set_search_pattern("hello+").unwrap();
    /// assert!(textarea.search_pattern().is_some());
    /// assert_eq!(textarea.search_pattern().unwrap().as_str(), "hello+");
    /// ```
    #[cfg(feature = "search")]
    #[cfg_attr(docsrs, doc(cfg(feature = "search")))]
    pub fn search_pattern(&self) -> Option<&regex::Regex> {
        self.search.pat.as_ref()
    }

    /// Search the pattern set by [`TextArea::set_search_pattern`] forward and move the cursor to the next match
    /// position based on the current cursor position. Text search wraps around a text buffer. It returns `true` when
    /// some match was found. Otherwise it returns `false`.
    ///
    /// The `match_cursor` parameter represents if the search matches to the current cursor position or not. When `true`
    /// is set and the cursor position matches to the pattern, the cursor will not move. When `false`, the cursor will
    /// move to the next match ignoring the match at the current position.
    ///
    /// ```
    /// use tui_textarea::TextArea;
    ///
    /// let mut textarea = TextArea::from(["hello", "helloo", "hellooo"]);
    ///
    /// textarea.set_search_pattern("hello+").unwrap();
    ///
    /// // Move to next position
    /// let match_found = textarea.search_forward(false);
    /// assert!(match_found);
    /// assert_eq!(textarea.cursor(), (1, 0));
    ///
    /// // Since the cursor position matches to "hello+", it does not move
    /// textarea.search_forward(true);
    /// assert_eq!(textarea.cursor(), (1, 0));
    ///
    /// // When `match_current` parameter is set to `false`, match at the cursor position is ignored
    /// textarea.search_forward(false);
    /// assert_eq!(textarea.cursor(), (2, 0));
    ///
    /// // Text search wrap around the buffer
    /// textarea.search_forward(false);
    /// assert_eq!(textarea.cursor(), (0, 0));
    ///
    /// // `false` is returned when no match was found
    /// textarea.set_search_pattern("bye+").unwrap();
    /// let match_found = textarea.search_forward(false);
    /// assert!(!match_found);
    /// ```
    #[cfg(feature = "search")]
    #[cfg_attr(docsrs, doc(cfg(feature = "search")))]
    pub fn search_forward(&mut self, match_cursor: bool) -> bool {
        if let Some(cursor) = self.search.forward(&self.lines, self.cursor, match_cursor) {
            self.cursor = cursor;
            true
        } else {
            false
        }
    }

    /// Search the pattern set by [`TextArea::set_search_pattern`] backward and move the cursor to the next match
    /// position based on the current cursor position. Text search wraps around a text buffer. It returns `true` when
    /// some match was found. Otherwise it returns `false`.
    ///
    /// The `match_cursor` parameter represents if the search matches to the current cursor position or not. When `true`
    /// is set and the cursor position matches to the pattern, the cursor will not move. When `false`, the cursor will
    /// move to the next match ignoring the match at the current position.
    ///
    /// ```
    /// use tui_textarea::TextArea;
    ///
    /// let mut textarea = TextArea::from(["hello", "helloo", "hellooo"]);
    ///
    /// textarea.set_search_pattern("hello+").unwrap();
    ///
    /// // Move to next position with wrapping around the text buffer
    /// let match_found = textarea.search_back(false);
    /// assert!(match_found);
    /// assert_eq!(textarea.cursor(), (2, 0));
    ///
    /// // Since the cursor position matches to "hello+", it does not move
    /// textarea.search_back(true);
    /// assert_eq!(textarea.cursor(), (2, 0));
    ///
    /// // When `match_current` parameter is set to `false`, match at the cursor position is ignored
    /// textarea.search_back(false);
    /// assert_eq!(textarea.cursor(), (1, 0));
    ///
    /// // `false` is returned when no match was found
    /// textarea.set_search_pattern("bye+").unwrap();
    /// let match_found = textarea.search_back(false);
    /// assert!(!match_found);
    /// ```
    #[cfg(feature = "search")]
    #[cfg_attr(docsrs, doc(cfg(feature = "search")))]
    pub fn search_back(&mut self, match_cursor: bool) -> bool {
        if let Some(cursor) = self.search.back(&self.lines, self.cursor, match_cursor) {
            self.cursor = cursor;
            true
        } else {
            false
        }
    }

    /// Get the text style at matches of text search. The default style is colored with blue in background.
    ///
    /// ```
    /// use ratatui::style::{Style, Color};
    /// use tui_textarea::TextArea;
    ///
    /// let textarea = TextArea::default();
    ///
    /// assert_eq!(textarea.search_style(), Style::default().bg(Color::Blue));
    /// ```
    #[cfg(feature = "search")]
    #[cfg_attr(docsrs, doc(cfg(feature = "search")))]
    pub fn search_style(&self) -> Style {
        self.search.style
    }

    /// Set the text style at matches of text search. The default style is colored with blue in background.
    ///
    /// ```
    /// use ratatui::style::{Style, Color};
    /// use tui_textarea::TextArea;
    ///
    /// let mut textarea = TextArea::default();
    ///
    /// let red_bg = Style::default().bg(Color::Red);
    /// textarea.set_search_style(red_bg);
    ///
    /// assert_eq!(textarea.search_style(), red_bg);
    /// ```
    #[cfg(feature = "search")]
    #[cfg_attr(docsrs, doc(cfg(feature = "search")))]
    pub fn set_search_style(&mut self, style: Style) {
        self.search.style = style;
    }

    /// Scroll the textarea. See [`Scrolling`] for the argument.
    /// The cursor will not move until it goes out the viewport. When the cursor position is outside the viewport after scroll,
    /// the cursor position will be adjusted to stay in the viewport using the same logic as [`CursorMove::InViewport`].
    ///
    /// ```
    /// # use ratatui::buffer::Buffer;
    /// # use ratatui::layout::Rect;
    /// # use ratatui::widgets::Widget;
    /// use tui_textarea::TextArea;
    ///
    /// // Let's say terminal height is 8.
    ///
    /// // Create textarea with 20 lines "0", "1", "2", "3", ...
    /// let mut textarea: TextArea = (0..20).into_iter().map(|i| i.to_string()).collect();
    /// # // Call `render` at least once to populate terminal size
    /// # let r = Rect { x: 0, y: 0, width: 24, height: 8 };
    /// # let mut b = Buffer::empty(r.clone());
    /// # textarea.widget().render(r, &mut b);
    ///
    /// // Scroll down by 15 lines. Since terminal height is 8, cursor will go out
    /// // the viewport.
    /// textarea.scroll((15, 0));
    /// // So the cursor position was updated to stay in the viewport after the scrolling.
    /// assert_eq!(textarea.cursor(), (15, 0));
    ///
    /// // Scroll up by 5 lines. Since the scroll amount is smaller than the terminal
    /// // height, cursor position will not be updated.
    /// textarea.scroll((-5, 0));
    /// assert_eq!(textarea.cursor(), (15, 0));
    ///
    /// // Scroll up by 5 lines again. The terminal height is 8. So a cursor reaches to
    /// // the top of viewport after scrolling up by 7 lines. Since we have already
    /// // scrolled up by 5 lines, scrolling up by 5 lines again makes the cursor overrun
    /// // the viewport by 5 - 2 = 3 lines. To keep the cursor stay in the viewport, the
    /// // cursor position will be adjusted from line 15 to line 12.
    /// textarea.scroll((-5, 0));
    /// assert_eq!(textarea.cursor(), (12, 0));
    /// ```
    pub fn scroll(&mut self, scrolling: impl Into<Scrolling>) {
        scrolling.into().scroll(&mut self.viewport);
        self.move_cursor(CursorMove::InViewport);
    }
}

#[cfg(test)]
mod tests {
    use super::*;

    // Seaparate tests for tui-rs support
    #[test]
    fn scroll() {
        use crate::ratatui::buffer::Buffer;
        use crate::ratatui::layout::Rect;
        use crate::ratatui::widgets::Widget;

        let mut textarea: TextArea = (0..20).map(|i| i.to_string()).collect();
        let r = Rect {
            x: 0,
            y: 0,
            width: 24,
            height: 8,
        };
        let mut b = Buffer::empty(r);
        textarea.widget().render(r, &mut b);

        textarea.scroll((15, 0));
        assert_eq!(textarea.cursor(), (15, 0));
        textarea.scroll((-5, 0));
        assert_eq!(textarea.cursor(), (15, 0));
        textarea.scroll((-5, 0));
        assert_eq!(textarea.cursor(), (12, 0));
    }
}<|MERGE_RESOLUTION|>--- conflicted
+++ resolved
@@ -2,11 +2,9 @@
 use crate::highlight::LineHighlighter;
 use crate::history::{Edit, EditKind, History};
 use crate::input::{Input, Key};
-<<<<<<< HEAD
 use crate::key_dispatch;
-=======
->>>>>>> 60a57b38
 use crate::ratatui::layout::Alignment;
+
 use crate::ratatui::style::{Color, Modifier, Style};
 use crate::ratatui::widgets::{Block, Widget};
 use crate::scroll::Scrolling;
@@ -840,7 +838,6 @@
         if let Some(matches) = self.search.matches(line) {
             hl.search(matches, self.search.style);
         }
-<<<<<<< HEAD
         if self.select_start.is_some() {
             let (start, end) = self.normalize_selection();
             trace!(
@@ -869,9 +866,6 @@
                 }
             }
         }
-=======
-
->>>>>>> 60a57b38
         hl.into_spans()
     }
 
