--- conflicted
+++ resolved
@@ -187,16 +187,11 @@
             o => o,
         });
 
-<<<<<<< HEAD
-        // let mut boundaries = boundaries.into_iter();
         let mut style = style_begin;
         let mut start = 0;
         let mut stack = vec![];
         let mut dont_add_cursor = false;
-        //  trace!("hl boundaries: {:?}", boundaries);
         for (next_boundary, end) in boundaries {
-            //      trace!("hlb: {:?} {:?}", next_boundary, end);
-            //        trace!("xx {:?} {:?} {} {}", style, select_style, start, end);
             if start < end {
                 // add extra select space at line end to indicate
                 // that the \n will be deleted / included
@@ -207,15 +202,6 @@
                 } else {
                     spans.push(Span::styled(builder.build(&line[start..end]), style));
                 }
-=======
-        let mut style = style_begin;
-        let mut start = 0;
-        let mut stack = vec![];
-
-        for (next_boundary, end) in boundaries {
-            if start < end {
-                spans.push(Span::styled(builder.build(&line[start..end]), style));
->>>>>>> 2740b89a
             }
 
             style = if let Some(s) = next_boundary.style() {
@@ -225,7 +211,6 @@
                 stack.pop().unwrap_or(style_begin)
             };
             start = end;
-<<<<<<< HEAD
         }
         if start < line.len() {
             spans.push(Span::styled(builder.build(&line[start..]), style));
@@ -234,16 +219,6 @@
             spans.push(Span::styled(" ", cursor_style));
         }
 
-=======
-        }
-
-        if start != line.len() {
-            spans.push(Span::styled(builder.build(&line[start..]), style));
-        }
-        if cursor_at_end {
-            spans.push(Span::styled(" ", cursor_style));
-        }
->>>>>>> 2740b89a
         Line::from(spans)
     }
 }
